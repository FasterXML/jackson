<a href="CONTRIBUTING.md" alt="Hacktoberfest"><img src="https://badgen.net/badge/hacktoberfest/friendly/pink" /></a>
 [![Open Source](https://badges.frapsoft.com/os/v3/open-source.svg?v=103)](https://opensource.org/)

# Jackson Project Home @github

This is the home page of the Jackson Project.

## What is New?

<<<<<<< HEAD
* April 23, 2023: Jackson 2.15(.0) (latest stable) released
* Nov 5, 2022: Jackson 2.14 released
* Nov 2, 2022: AdaLogics Security Audit for Jackson released -- see Document/Reports
* Sep 30, 2021: Jackson 2.13 released
=======
* Nov 2, 2022: AdaLogics Security Audit for Jackson released -- see Document/Reports
* Oct 28, 2022: Jackson 2.14 Release Candidate 3 (2.14.0-rc3) released; 2.14.0 itself soon to be released!
* Sep 3, 2022: Jackson 2.13.4 patch released
* Sep 30, 2021: Jackson 2.13.0 (new stable) released
>>>>>>> b4add1c1
* Oct 1, 2020: Jackson participates in [Hacktoberfest2020](https://hacktoberfest.digitalocean.com/) and we have a [Jackson/Hacktoberfest](https://github.com/FasterXML/Hacktoberfest2020) repo too!
* Oct 9, 2020: Added [Contributing](CONTRIBUTING.md)

(note: for up-to-date release info, see [Jackson Releases](../../wiki/Jackson-Releases))

## What is Jackson?

Jackson has been known as "the Java JSON library"
or "the best JSON parser for Java". Or simply as "JSON for Java".

More than that, Jackson is a suite of data-processing tools for Java (and the JVM platform),
including the flagship streaming [JSON](https://en.wikipedia.org/wiki/JSON) parser / generator library,
matching data-binding library (POJOs to and from JSON)
and additional data format modules to process data encoded in
[Avro](https://github.com/FasterXML/jackson-dataformats-binary/blob/master/avro),
[BSON](https://github.com/michel-kraemer/bson4jackson),
[CBOR](https://github.com/FasterXML/jackson-dataformats-binary/blob/master/cbor),
[CSV](https://github.com/FasterXML/jackson-dataformats-text/blob/master/csv),
[Smile](https://github.com/FasterXML/jackson-dataformats-binary/tree/master/smile),
[(Java) Properties](https://github.com/FasterXML/jackson-dataformats-text/blob/master/properties),
[Protobuf](https://github.com/FasterXML/jackson-dataformats-binary/tree/master/protobuf),
[TOML](https://github.com/FasterXML/jackson-dataformats-text/blob/2.13/toml),
[XML](https://github.com/FasterXML/jackson-dataformat-xml)
or [YAML](https://github.com/FasterXML/jackson-dataformats-text/blob/master/yaml);
and even the large set of data format modules to support data types of widely used
data types such as
[Guava](../../../jackson-datatypes-collections),
[Joda](../../../jackson-datatype-joda),
[PCollections](../../../jackson-datatypes-collections)
and many, many more (see below).

While the actual core components live under their own projects -- including the three core packages
([streaming](../../../jackson-core), [databind](../../../jackson-databind), [annotations](../../../jackson-annotations));
data format libraries; data type libraries; [JAX-RS provider](../../../jackson-jaxrs-providers);
and a miscellaneous set of other extension modules -- this project act as the central hub
for linking all the pieces together.

A good companion to this README is the [Jackson Project FAQ](../../wiki/FAQ).

## Actively developed versions

Jackson suite has two major versions: 1.x is deprecated and no versions are released;
2.x is the actively developed version.
These two major versions use different Java packages and Maven artifact ids, so they are not mutually compatible, but can peacefully co-exist: a project can depend on both Jackson 1.x and 2.x, without conflicts.
This is by design and was chosen as the strategy to allow smoother migration from 1.x to 2.x.

The latest stable versions from these branches are:

* [2.13.4](../../wiki/Jackson-Release-2.13), released on 3-Sept-2022
    * [2.12.7](../../wiki/Jackson-Release-2.12) is the latest patch from previous stable branch
* [1.9.13](../../wiki/JacksonRelease1.9), released 14-Jul-2013

Recommended way to use Jackson is through Maven repositories; releases are made to Central Maven Repository (CMR).
Individual projects' wiki pages sometimes also contain direct download links, pointing to CMR.

Release notes for 2.x releases are found from [Jackson Releases](../../wiki/Jackson-Releases) page.

### Active developed Jackson 2.x branches

Currently Jackson 2.x repositories have following actively developed branches:

* `2.14`: next minor version being developed (as of May 2022)
* `2.13`: current stable, actively maintained branch from which one more patch release is possible
* `2.12`: previous stable branch, only micro-patches likely to be released
* `master`: next major version, 3.0. Still changing rapidly

Other `2.x` branches exist but no full releases are planned. Micro-patches still possible
for critical security issues.

## Active Jackson projects

Most projects listed below are lead by Jackson development team; but some by
other at-large Jackson community members.
We try to keep versioning of modules compatible to reduce confusion regarding which versions work together.

### Core modules

Core modules are the foundation on which extensions (modules) build upon.
There are 3 such modules currently (as of Jackson 2.x):

* [Streaming](../../../jackson-core) ([docs](../../../jackson-core/wiki)) ("jackson-core") defines low-level streaming API, and includes JSON-specific implementations
* [Annotations](../../../jackson-annotations) ([docs](../../../jackson-annotations/wiki)) ("jackson-annotations") contains standard Jackson annotations
* [Databind](../../../jackson-databind) ([docs](../../../jackson-databind/wiki)) ("jackson-databind") implements data-binding (and object serialization) support on `streaming` package; it depends both on `streaming` and `annotations` packages

### Third-party datatype modules

These extensions are plug-in Jackson `Module`s (registered with `ObjectMapper.registerModule()`),
and add support for datatypes of various commonly used Java libraries, by adding
serializers and deserializers so that Jackson `databind` package (`ObjectMapper` / `ObjectReader` / `ObjectWriter`) can read and write these types.

Datatype modules directly maintained by Jackson team are under the following Github repositories:

* Standard [Collections](../../../jackson-datatypes-collections) datatype modules:
    * [jackson-datatype-eclipse-collections](../../../jackson-datatypes-collections/tree/master/eclipse-collections): support for [Eclipse Collections](https://www.eclipse.org/collections/) (NEW in Jackson 2.10!)
    * [jackson-datatype-guava](../../../jackson-datatypes-collections/tree/master/guava): support for many of [Guava](http://code.google.com/p/guava-libraries/) datatypes
    * [jackson-datatype-hppc](../../../jackson-datatypes-collections/tree/master/hppc): support for [High-Performance Primitive Containers](http://labs.carrotsearch.com/hppc.html) containers
    * [jackson-datatype-pcollections](../../../jackson-datatypes-collections/tree/master/pcollections): support for [PCollections](http://pcollections.org/) datatypes (since Jackson 2.7)
* [Hibernate](../../../jackson-datatype-hibernate): support for Hibernate features (lazy-loading, proxies)
* [Java 8 Modules](../../../jackson-modules-java8): support or JDK 8 features and datatypes through 3 separate modules
    * `jackson-module-parameter-names`: Module that adds support for using a new JDK8 feature, ability to access names of constructor and method parameters, to allow omitting `@JsonProperty`.
    * `jackson-datatype-jsr310`: support for "Java 8 Dates" (ones added in JDK 8)
        * Also, for pre-Java8 users can use one of alternate pre-Java8 backports:
            * [joschi/jackson-datatype-threetenbp](https://github.com/joschi/jackson-datatype-threetenbp)
            * [lldata/jackson-datatype-threetenbp](https://github.com/lldata/jackson-datatype-threetenbp)
    * `jackson-datatype-jdk8`: support for JDK 8 data types other than date/time types, including `Optional`
* Joda datatypes:
    * [jackson-datatype-joda](../../../jackson-datatype-joda): support for types of [Joda-Time](https://www.joda.org/joda-time/) date/time library datatypes
    * [jackson-datatype-joda-money](../../../jackson-datatypes-misc/tree/master/joda-money): support types of [Joda-Money](https://www.joda.org/joda-money/) datatypes (`Money`, `CurrencyUnit`)
* JSON-P ("json processing"): two datatype modules for "old" (`javax.json`) and "new" (`jakarta.json`):
    * [jackson-datatype-jakarta-jsonp](../../../jackson-datatypes-misc/tree/master/jakarta-jsonp): support for "new" JSON-P types in `jakarta.json` (*added in Jackson 2.12.2*)
    * [jackson-datatype-jsr353](../../../jackson-datatypes-misc/tree/master/jsr-353): support for "old" JSON-P types in `javax.json`
* [jackson-datatype-json-org](../../../jackson-datatypes-misc/tree/master/json-org): support for [org.json](https://github.com/stleary/JSON-java) library types like `JSONObject`, `JSONArray`

In addition, we are aware of additional modules that are not directly maintained by core Jackson team:

* [jackson-datatype-bolts](https://github.com/v1ctor/jackson-datatype-bolts) support for reading/writing types defined by [Yandex Bolts](https://bitbucket.org/stepancheg/bolts/wiki/Home) collection types (Functional Programming inspired immutable collections)
* [jackson-datatype-commons-lang3](https://github.com/bramp/jackson-datatype-commons-lang3) for types of [Apache Commons Lang v3](https://commons.apache.org/proper/commons-lang/)
* [jackson-datatype-money](https://github.com/zalando/jackson-datatype-money) for "Java Money", see [javax.money](http://javamoney.github.io/api.html)
* [vavr-jackson](https://github.com/vavr-io/vavr-jackson) for [VAVR](https://github.com/vavr-io/vavr) support (Feature-rich & self-contained functional programming in Java™ 8 and above)
* [jackson-datatype-json-lib](https://github.com/swquinn/jackson-datatype-json-lib) for supporting types defined by "net.sf.json" library (aka "json-lib")
* [jackson-datatype-jts](https://github.com/bedatadriven/jackson-datatype-jts) (JTS Geometry) for [GeoJSON](https://en.wikipedia.org/wiki/GeoJSON) support
* [jackson-lombok](https://github.com/xebia/jackson-lombok) for better support of [Lombok](http://projectlombok.org/) classes
* [jackson-datatype-mongo](https://github.com/commercehub-oss/jackson-datatype-mongo) for MongoDB types
    * NOTE: there are a few alternatives to handling MongoDB datatypes
* [jackson-module-objectify](https://github.com/tburch/jackson-module-objectify) for datatypes of [Objectify](https://github.com/objectify/objectify)
* [jackson-datatype-protobuf](https://github.com/HubSpot/jackson-datatype-protobuf) for handling datatypes defined by the standard Java protobuf library, developed by [HubSpot](http://www.hubspot.com/)
    * NOTE! This is different from `jackson-dataformat-protobuf` which adds support for encoding/decoding protobuf content but which does NOT depend on standard Java protobuf library
* [TinyTypes](https://github.com/caligin/tinytypes) includes Jackson module (group id `com.github.caligin.tinytypes`, artifact `tinytypes-jackson`)
* [jackson-datatype-vertx](https://github.com/Crunc/jackson-datatype-vertx) for reading/writing [Vert.x](http://vertx.io/) `org.vertx.java.core.json.JsonObject` objects (repackaged `org.json` node types)

### Providers for JAX-RS

[Jackson JAX-RS Providers](../../../jackson-jaxrs-providers) has handlers to add dataformat
support for JAX-RS implementations (like Jersey, RESTeasy, CXF).
Providers implement `MessageBodyReader` and `MessageBodyWriter`.
Supported formats currently include `JSON`, `Smile`, `XML`, `YAML` and `CBOR`.

### Data format modules

Data format modules offer support for data formats other than JSON.
Most of them simply implement `streaming` API abstractions, so that databinding component can be used as is; some offer (and few require) additional `databind` level functionality for handling things like schemas.

Currently following data format modules are fully usable and supported (version number in parenthesis, if included, is the
first Jackson 2.x version to include module; if missing, included from 2.0)

* [Avro](../../../jackson-dataformats-binary/tree/master/avro): supports [Avro](http://en.wikipedia.org/wiki/Apache_Avro) data format, with `streaming` implementation plus additional `databind`-level support for Avro Schemas
* [CBOR](../../../jackson-dataformats-binary/tree/master/cbor): supports [CBOR](http://tools.ietf.org/search/rfc7049) data format (a binary JSON variant).
* [CSV](../../../jackson-dataformats-text/blob/master/csv): supports [Comma-separated values](http://en.wikipedia.org/wiki/Comma-separated_values) format -- `streaming` api, with optional convenience `databind` additions
* [Ion](../../../jackson-dataformats-binary/tree/master/ion) (2.9): support for [Amazon Ion](https://amznlabs.github.io/ion-docs/) binary data format (similar to CBOR, Smile, i.e. binary JSON - like)
* [(Java) Properties](../../../jackson-dataformats-text/blob/master/properties) (2.8): creating nested structure out of implied notation (dotted by default, configurable), flattening similarly on serialization
* [Protobuf](../../../jackson-dataformats-binary/tree/master/protobuf) (2.6): supported similar to `Avro`
* [Smile](../../../jackson-dataformats-binary/tree/master/smile): supports [Smile (binary JSON)](https://github.com/FasterXML/smile-format-specification) -- 100% API/logical model compatible via `streaming` API, no changes for `databind`
* [TOML](../../../jackson-dataformats-text/blob/2.13/toml): (NEW in upcoming 2.13) supports [TOML](http://en.wikipedia.org/wiki/TOML), supported with both `streaming` and `databind` implementations
* [XML](../../../jackson-dataformat-xml): supports XML; provides both `streaming` and `databind` implementations. Similar to JAXB' "code-first" mode (no support for "XML Schema first", but can use JAXB beans)
* [YAML](../../../jackson-dataformats-text/blob/master/yaml): supports [YAML](http://en.wikipedia.org/wiki/Yaml), which being similar to JSON is fully supported with simple `streaming` implementation

There are also other data format modules, provided by developers outside Jackson core team:

* [BEncode](https://github.com/zsoltm/jackson-dataformat-bencode): support for reading/writing [BEncode](https://en.wikipedia.org/wiki/Bencode) (BitTorrent format) encoded data
* [bson4jackson](https://github.com/michel-kraemer/bson4jackson): adds support for [BSON](http://en.wikipedia.org/wiki/BSON) data format (by Mongo project).
    * Implemented as full streaming implementation, which allows full access (streaming, data-binding, tree-model)
    * Also see [MongoJack] library below; while not a dataformat module, it allows access to BSON data as well.
* [EXIficient](https://github.com/EXIficient/exificient-for-json) supports [Efficient XML Interchange](https://en.wikipedia.org/wiki/Efficient_XML_Interchange)
* [jackson-dataformat-msgpack](https://github.com/msgpack/msgpack-java/tree/develop/msgpack-jackson) adds support [MessagePack](http://en.wikipedia.org/wiki/MessagePack) (aka `MsgPack`) format
    * Implemented as full streaming implementation, which allows full access (streaming, data-binding, tree-model)
* [HOCON](https://github.com/jclawson/jackson-dataformat-hocon): experimental, partial implementation to support [HOCON](https://github.com/typesafehub/config) format -- work in progress
* [Rison](https://github.com/Hronom/jackson-dataformat-rison): Jackson backend to support [Rison](https://github.com/Nanonid/rison)

### JVM Language modules

* [Kotlin](https://github.com/FasterXML/jackson-module-kotlin) to handle native types of [Kotlin](http://kotlinlang.org/)
* [Scala](https://github.com/FasterXML/jackson-module-scala) to handle native Scala types (including but not limited to Scala collection/map types, case classes)
    * Currently (October 2022) Scala 2.11, 2.12, 2.13 and 3 are supported (2.9 was supported up to Jackson 2.3 and 2.10 up to Jackson 2.11)

### Support for Schemas

Jackson annotations define intended properties and expected handling for POJOs, and in addition to Jackson itself
using this for reading/writing JSON and other formats, it also allows generation of external schemas.
Some of this functionality is included in above-mentioned data-format extensions; but there are also
many stand-alone Schema tools, such as:

#### JSON Schema

* Build tool plug-ins
    * [Ant Task for JSON Schema Generation](https://github.com/xdarklight/jackson-jsonschema-ant-task): Generate JSON Schemas from your Java classes with Apache Ant using the Jackson library and extension modules.
* Stand-alone JSON Schema generators
    * [Java JSON Schema Generator](https://github.com/victools/jsonschema-generator) (supports json schema draft v7!)
    * [Jackson jsonSchema Generator (Scala)](https://github.com/mbknor/mbknor-jackson-jsonSchema)
    * [JSON Schema generator module](../../../jackson-module-jsonSchema): programmatically generate JSON Schema, based on Jackson POJO introspection, including annotations (ONLY SUPPORTS json schema v3!!!)
* Code generators based on JSON Schema
    * [jsonschema2pojo](https://github.com/joelittlejohn/jsonschema2pojo) - Generate Java types from JSON or JSON Schema
* JSON Schema validators
    * [Java JSON Schema validator](https://github.com/java-json-tools/json-schema-validator)

#### Other schema languages

* [Ember Schema Generator](../../../../marcus-nl/ember-schema-generator): Generate schemas for [Ember.js](https://github.com/emberjs/ember.js)

### Other modules, stable

Other fully usable modules by FasterXML team include:

* [Base](../../../jackson-modules-base) modules:
    * [Afterburner](../../../jackson-modules-base/tree/master/afterburner): speed up databinding by 30-40% with bytecode generation to replace use of Reflection for field access, method/constructor calls
    * [Guice](../../../jackson-modules-base/tree/master/guice): extension that allows injection values from Guice injectors (and basic Guice annotations), instead of standard `@JacksonInject` (or in addition to)
    * [JAXB Annotations](../../../jackson-modules-base/tree/master/jaxb): allow use of `JAXB` annotations as an alternative (in addition to or instead of) standard Jackson annotations
    * [Mr Bean](../../../jackson-modules-base/tree/master/mrbean): "type materialization" -- let Mr Bean generate implementation classes on-the-fly (NO source code generation), to avoid monkey code
    * [OSGi](../../../jackson-modules-base/tree/master/osgi): allows injection of values from OSGi registry, via standard Jackson `@JacksonInject` annotation
    * [Paranamer](../../../jackson-modules-base/tree/master/paranamer): tiny extension for automatically figuring out creator (constructor, factory method) parameter names, to avoid having to specify `@JsonProperty`.

### Jackson jr

While [Jackson databind](../../../jackson-databind) is a good choice for general-purpose data-binding, its
footprint and startup overhead may be problematic in some domains, such as mobile phones; and especially
for light usage (couple of reads or writes). In addition, some developers find full Jackson API overwhelming.

For all these reasons, we decided to create a much simpler, smaller library, which supports a subset of
functionality, called [Jackson jr](../../../jackson-jr).
It builds on [Jackson Streaming API](../../../jackson-core), but does not depend on databind. As a result
its size (both jar, and runtime memory usage) is considerably smaller; and its API is very compact.

### Third-party non-module libraries based on Jackson

#### Jackson helper libraries

* [Jackson Ant path filter](https://github.com/Antibrumm/jackson-antpathfilter) adds powerful filtering of properties to serialize, using Ant Path notation for hierarchic filtering

#### Support for datatypes

* [MongoJack](http://mongojack.org/) supports efficient handling of [BSON](http://en.wikipedia.org/wiki/BSON) encoded data store in [MongoDB](http://en.wikipedia.org/wiki/MongoDB).

#### Other things related to or inspired by Jackson 

* [Jackson-js](https://github.com/pichillilorenzo/jackson-js) is a Javascript/Node object serialization/deserialization library with API inspired by Jackson
* [Pyckson](https://github.com/antidot/Pyckson) is a Python library that aims for same goals as Java Jackson, such as Convention over Configuration 
* [Rackson](https://github.com/griffindy/rackson) is a Ruby library that offers Jackson-like functionality on Ruby platform

## Support 

### Community support

Jackson components are supported by the Jackson community through mailing lists, Gitter forum, Github issues. See [Contributing](CONTRIBUTING.md) for full details.

### Enterprise support

In addition to free (for all) community support, enterprise support—starting with version 2.10—is available as part of the [Tidelift Subscription](https://tidelift.com?utm_source=maven-com-fasterxml-jackson-core-jackson-core&utm_medium=referral&utm_campaign=enterprise&utm_term=repo) for (most) Jackson components.

The maintainers of `Jackson` and thousands of other packages are working with Tidelift to deliver commercial support and maintenance for the open source dependencies you use to build your applications. Save time, reduce risk, and improve code health, while paying the maintainers of the exact dependencies you use. [Learn more.](https://tidelift.com/subscription/pkg/maven-com-fasterxml-jackson-core-jackson-core?utm_source=maven-com-fasterxml-jackson-core-jackson-core&utm_medium=referral&utm_campaign=enterprise&utm_term=repo)

### Reporting security vulnerabilities

The recommended mechanism for reporting possible security vulnerabilities follows
so-called "Coordinated Disclosure Plan" (see [definition of DCP](https://vuls.cert.org/confluence/display/Wiki/Coordinated+Vulnerability+Disclosure+Guidance)
for general idea). The first step is to file a [Tidelift security contact](https://tidelift.com/security):
Tidelift will route all reports via their system to maintainers of relevant package(s), and start the
process that will evaluate concern and issue possible fixes, send update notices and so on.
Note that you do not need to be a Tidelift subscriber to file a security contact.

Alternatively you may also report possible vulnerabilities to `info` at fasterxml dot com
mailing address. Note that filing an issue to go with report is fine, but if you do that please
DO NOT include details of security problem in the issue but only in email contact.
This is important to give us time to provide a patch, if necessary, for the problem.

### Note on reporting Bugs

Jackson bugs need to be reported against component they affect: for this reason, issue tracker
is not enabled for this project.
If you are unsure which specific project issue affects, the most likely component
is `jackson-databind`, so you would use
[Jackson Databind Issue Tracker](https://github.com/FasterXML/jackson-databind/issues).

For suggestions and new ideas, try [Jackson Future Ideas](../../../jackson-future-ideas)

## Documentation

### Web sites

* [jackson-docs](../../../jackson-docs) is our Github Jackson documentation hub
* [Wiki](https://github.com/FasterXML/jackson/wiki/) of this repo contains:
    * [Jackson Releases](../../wiki/Jackson-Releases)
    * [FAQ](../../wiki/FAQ)
* Blogs
    * [CowTalk](http://cowtowncoder.com/blog/blog.html) (deprecated) -- Blog with lots of Jackson-specific content. Not updated since 2013.
    * [Cowtowncoder@medium](http://medium.com/@cowtowncoder/) -- More recent blogging about Jackson

### Tutorials

For first-time users there are many good Jackson usage tutorials, 
including general usage / JSON tutorials:

* [Baeldung Jackson JSON Tutorial](https://www.baeldung.com/jackson)
* [Javarevisited Jackson JSON Tutorial](https://javarevisited.blogspot.com/search/label/Java%20JSON%20tutorial)
* [Jenkov.com Jackson Tutorial](http://tutorials.jenkov.com/java-json/index.html)
* [JournalDev Jackson Tutorial](https://www.journaldev.com/2324/jackson-json-java-parser-api-example-tutorial)
* [LogicBig.com Jackson Tutorial](https://www.logicbig.com/tutorials/misc/jackson.html)
* [StudyTrails Jackson Introduction](http://www.studytrails.com/java/json/java-jackson-introduction/)

and more specific tutorials:

* [Java67 Javakcson CSV Tutorial](https://www.java67.com/2019/05/how-to-read-csv-file-in-java-using-jackson-library.html) (CSV)

### Reports

Following reports have been published about Jackson components

* [AdaLogics Jackson Security Audit (2022)](../../blob/master/docs/AdaLogics-Security-Audit-Jackson-2022.pdf) (jackson-core, jackson-databind)

### Java JSON library comparisons

Since you probably want opinions by Java developers NOT related to Jackson project, regarding which library to use,
here are links to some of existing independent comparisons:

* [Top 7 Open-Source JSON-binding providers](http://www.developer.com/lang/jscript/top-7-open-source-json-binding-providers-available-today.html) (April 2014)
* [Be a Lazy but a Productive Android Developer, Part 3: JSON Parsing Library](http://java.dzone.com/articles/be-lazy-productive-android) (April 2014)
* ["Can anyone recommend a good Java JSON library"](https://www.linkedin.com/groups/Can-anyone-recommend-good-Java-50472.S.226644043) (Linked-In group) (March 2013)
* ["Which JSON library to use on Android?"](http://thetarah.com/2012/09/21/which-json-library-should-i-use-in-my-android-and-java-projects/) (September 2012) <|MERGE_RESOLUTION|>--- conflicted
+++ resolved
@@ -7,17 +7,10 @@
 
 ## What is New?
 
-<<<<<<< HEAD
 * April 23, 2023: Jackson 2.15(.0) (latest stable) released
 * Nov 5, 2022: Jackson 2.14 released
 * Nov 2, 2022: AdaLogics Security Audit for Jackson released -- see Document/Reports
 * Sep 30, 2021: Jackson 2.13 released
-=======
-* Nov 2, 2022: AdaLogics Security Audit for Jackson released -- see Document/Reports
-* Oct 28, 2022: Jackson 2.14 Release Candidate 3 (2.14.0-rc3) released; 2.14.0 itself soon to be released!
-* Sep 3, 2022: Jackson 2.13.4 patch released
-* Sep 30, 2021: Jackson 2.13.0 (new stable) released
->>>>>>> b4add1c1
 * Oct 1, 2020: Jackson participates in [Hacktoberfest2020](https://hacktoberfest.digitalocean.com/) and we have a [Jackson/Hacktoberfest](https://github.com/FasterXML/Hacktoberfest2020) repo too!
 * Oct 9, 2020: Added [Contributing](CONTRIBUTING.md)
 
